--- conflicted
+++ resolved
@@ -1,8 +1,3 @@
-<<<<<<< HEAD
 # Note: AWS Lambda Power Tools dependency is satisfied by Lambda layer at runtime (part of deployment).
 chevron==0.13.1
-crhelper==2.0.6
-=======
-# Other dependencies bundled in layer
-chevron==0.13.1
->>>>>>> dd902cdd
+crhelper==2.0.6